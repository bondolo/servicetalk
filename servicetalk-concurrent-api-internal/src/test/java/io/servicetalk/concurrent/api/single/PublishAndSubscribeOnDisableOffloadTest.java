--- conflicted
+++ resolved
@@ -17,11 +17,10 @@
 
 import io.servicetalk.concurrent.api.Single;
 
-<<<<<<< HEAD
 import org.junit.Test;
 
-=======
->>>>>>> 7857d3ae
+import java.util.concurrent.atomic.AtomicReferenceArray;
+
 import static io.servicetalk.concurrent.api.Executors.immediate;
 import static org.hamcrest.MatcherAssert.assertThat;
 
@@ -38,55 +37,29 @@
 
     @Test
     public void testPublishOnDisable() throws InterruptedException {
-<<<<<<< HEAD
         Thread[] capturedThreads = setupAndSubscribe(Single::publishOnOverride, immediate());
         assertThat("Unexpected threads for original and offloaded source.",
                 capturedThreads[ORIGINAL_SUBSCRIBER_THREAD], APP_EXECUTOR);
-=======
-        Thread[] capturedThreads = setupAndSubscribe(c -> c.publishOnOverride(immediate()));
-        assertThat("Unexpected threads for original and offloaded source.",
-                capturedThreads[ORIGINAL_SUBSCRIBER_THREAD], is(capturedThreads[OFFLOADED_SUBSCRIBER_THREAD]));
->>>>>>> 7857d3ae
     }
 
     @Test
     public void testSubscribeOnDisable() throws InterruptedException {
-<<<<<<< HEAD
         Thread[] capturedThreads = setupAndSubscribe(Single::subscribeOnOverride, immediate());
         assertThat("Unexpected threads for original and offloaded source.",
                 capturedThreads[ORIGINAL_SUBSCRIBER_THREAD], APP_EXECUTOR);
-=======
-        Thread[] capturedThreads = setupAndSubscribe(c -> c.subscribeOnOverride(immediate()));
-        assertThat("Unexpected threads for original and offloaded source.",
-                capturedThreads[ORIGINAL_SUBSCRIBER_THREAD], is(capturedThreads[OFFLOADED_SUBSCRIBER_THREAD]));
->>>>>>> 7857d3ae
     }
 
     @Test
     public void testPublishAndSubscribeOnDisable() throws InterruptedException {
-<<<<<<< HEAD
         Thread[] capturedThreads = setupAndSubscribe(Single::publishAndSubscribeOnOverride, immediate());
         assertThat("Unexpected threads for original and offloaded source.",
                 capturedThreads[ORIGINAL_SUBSCRIBER_THREAD], APP_EXECUTOR);
-=======
-        Thread[] capturedThreads = setupAndSubscribe(
-                c -> c.publishAndSubscribeOnOverride(immediate()));
-        assertThat("Unexpected threads for original and offloaded source.",
-                capturedThreads[ORIGINAL_SUBSCRIBER_THREAD], is(capturedThreads[OFFLOADED_SUBSCRIBER_THREAD]));
->>>>>>> 7857d3ae
     }
 
     @Test
     public void testPublishAndSubscribeOnDisableWithCancel() throws InterruptedException {
-<<<<<<< HEAD
         Thread[] capturedThreads = setupForCancelAndSubscribe(Single::publishAndSubscribeOnOverride, immediate());
         assertThat("Unexpected threads for original and offloaded source.",
                 capturedThreads[ORIGINAL_SUBSCRIBER_THREAD], APP_EXECUTOR);
-=======
-        Thread[] capturedThreads = setupForCancelAndSubscribe(
-                c -> c.publishAndSubscribeOnOverride(immediate()));
-        assertThat("Unexpected threads for original and offloaded source.",
-                capturedThreads[ORIGINAL_SUBSCRIBER_THREAD], is(capturedThreads[OFFLOADED_SUBSCRIBER_THREAD]));
->>>>>>> 7857d3ae
     }
 }